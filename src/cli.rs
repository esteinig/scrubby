use std::ffi::{OsStr, OsString};
use std::path::PathBuf;
use structopt::clap::AppSettings;
use structopt::StructOpt;
use thiserror::Error;

/// A collection of custom errors relating to the command line interface for this package.
#[derive(Error, Debug, PartialEq)]
pub enum CliError {
    /// Indicates that a string cannot be parsed into a [`CompressionFormat`](#compressionformat).
    #[error("{0} is not a valid output format")]
    CompressionFormat(String),
    /// Indicates that a string cannot be parsed into a [`CompressionLevel`](#compressionlevel).
    #[error("{0} is not a valid compression level (1-9)")]
    CompressionLevel(String),
    /// Indicates a bad combination of input and output files was passed.
    #[error("Bad combination of input and output files: {0}")]
    BadInputOutputCombination(String),
}

/// Scrubby command-line application
#[derive(Debug, StructOpt)]
pub struct Cli {
    #[structopt(subcommand)]
    pub commands: Commands,
}

#[allow(clippy::enum_variant_names)]
#[derive(Debug, StructOpt)]
pub enum Commands {
    #[structopt(global_settings = &[AppSettings::ColoredHelp, AppSettings::ArgRequiredElseHelp])]
    /// Deplete or extract reads using k-mer classification (Kraken2) and/or alignments (Minimap2, Bowtie2, Strobealign)
    ScrubReads {
        /// Input filepath(s) (fa, fq, gz, bz).
        ///
        /// For paired Illumina you may either pass this flag twice `-i r1.fq -i r2.fq` or give two
        /// files consecutively `-i r1.fq r2.fq`. Read identifiers for paired-end Illumina reads
        /// are assumed to be the same in forward and reverse read files (modern format) without trailing
        /// read orientations `/1` or `/2`.
        #[structopt(
            short = "i",
            long,
            parse(try_from_os_str = check_file_exists),
            multiple = true,
            required = true
        )]
        input: Vec<PathBuf>,
        /// Output filepath(s) with reads removed or extracted.
        ///
        /// For paired Illumina you may either pass this flag twice `-o r1.fq -o r2.fq` or give two
        /// files consecutively `-o r1.fq r2.fq`. NOTE: The order of the pairs is assumed to be the
        /// same as that given for --input.
        #[structopt(
            short = "o",
            long,
            parse(from_os_str),
            multiple = true,
            required = true
        )]
        output: Vec<PathBuf>,
        /// Extract reads instead of removing them.
        ///
        /// This flag reverses the depletion and makes the command an extraction process
        /// of reads that would otherwise be removed during depletion.
        #[structopt(short = "e", long)]
        extract: bool,
        /// Kraken2 database directory path(s).
        ///
        /// Specify the path to the database directory to be used for classification with `Kraken2`. This only needs to be specified
        /// if you would like to run the `Kraken2` analysis; otherwise `--kraken-report` and `--kraken-read` can be used.
        /// Note that multiple databases can be specified with `--kraken-db` which will be run and reads depleted/extracted
        /// in the order with which the database files were provided. You may either pass this flag twice `-k db1/ -k db2/`
        /// or give two files consecutively `-k db1/ db2/`.
        #[structopt(short = "k", long, parse(try_from_os_str = check_file_exists), multiple = true, required = false)]
        kraken_db: Vec<PathBuf>,
        /// Threads to use for Kraken2.
        ///
        /// Specify the number of threads with which to run `Kraken2`.
        #[structopt(short = "j", long, default_value = "4")]
        kraken_threads: u32,
        /// Taxa and sub-taxa (Domain and below) to include.
        ///
        /// You may specify multiple taxon names or taxonomic identifiers by passing this flag
        /// multiple times `-t Archaea -t 9606` or give taxa consecutively `-t Archaea 9606`.
        /// `Kraken2` reports are parsed and every taxonomic level below the provided taxon level will
        /// be included. Only taxa or sub-taxa that have reads directly assigned to them will be parsed.
        /// For example, when providing `Archaea` (Domain) all taxonomic levels below the `Domain` level are
        /// included until the next level of the same rank or higher is encountered in the report. This means
        /// that higher levels than `Domain` should be specified with `--kraken-taxa-direct`.
        #[structopt(short = "t", long, multiple = true, required = false)]
        kraken_taxa: Vec<String>,
        /// Taxa to include directly from reads classified.
        ///
        /// Additional taxon names or taxonomic identifiers can be specified with this argument,
        /// such as those above the `Domain` level. These are directly added to the list of taxa to include
        /// while parsing the report without considering sub-taxa. For example, to retain `Viruses` one can
        /// specify the domains `-t Archaea -t Bacteria -t Eukaryota` with `--kraken-taxa` and add
        /// `-d 'other sequences' -d 'cellular organsisms' -d root` with `--kraken-taxa-direct`.
        #[structopt(short = "d", long, multiple = true, required = false)]
        kraken_taxa_direct: Vec<String>,
        /// Reference sequence or index file(s) for `minimap2`.
        ///
        /// Specify the index file (.mmi) or the reference sequence(s) (.fasta) for alignment with `minimap2`. Note that creating
        /// the index file may take some time with larger genomes. Multiple references can be specified with `--minimap2-index` which
        /// will be run and reads depleted/extracted in the order with which the database files were provided. You may either pass this
        /// flag twice `-m idx1.mmi -m idx2.mmi` or give two files consecutively `-m idx1.mmi idx2.mmi`.
        #[structopt(short = "m", long, parse(try_from_os_str = check_file_exists), multiple = true, required = false)]
        minimap2_index: Vec<PathBuf>,
        /// Minimap2 preset configuration (sr|map-ont|map-hifi|map-pb).
        ///
        /// Specify the preset configuration for `minimap2`.
        #[structopt(
            short = "x",
            long,
            default_value = "sr",
            multiple = false,
            required = false,
            value_name = "sr|map-ont|map-hifi|map-pb",
            case_insensitive = true,
            hide_possible_values = true,
            possible_values = &["sr", "map-ont", "map-hifi", "map-pb"],
        )]
        minimap2_preset: String,
        /// Threads to use for `minimap2`.
        ///
        /// Specify the number of threads with which to run `minimap2`.
        #[structopt(short = "n", long, default_value = "4")]
        minimap2_threads: u32,
        /// Reference sequence or index file(s) for `strobealign`.
        ///
        /// Specify the index file (.sti) or the reference sequence(s) (.fasta) for alignment with `strobealign`. When a reference
        /// sequence is specified, the format is checked for being FASTA and a new index is created optimised for the input read length
        /// for each run, this may take time with larger genomes. If a precomputed index is supplied, the index read length should match the
        /// input read length (see strobealign manual). Note that multiple references can be specified with `--strobealign-index` which will
        /// be run and reads depleted/extracted in the order with which the database files were provided. You may either pass this flag twice
        /// `-s idx1.sti -s idx2.sti` or give two files consecutively `-s idx1.sti idx2.sti`.
        #[structopt(short = "s", long, parse(try_from_os_str = check_file_exists), multiple = true, required = false)]
        strobealign_index: Vec<PathBuf>,
        /// Strobalign alignment mode (map|align).
        ///
        /// Specify the alignment mode for `strobelalign`. Mapping (`map`) ignores quality scores and outputs PAF,
        /// alignment (`align`) uses quality scores and outputs SAM.
        #[structopt(
            short = "y",
            long,
            default_value = "align",
            multiple = false,
            required = false,
            value_name = "map|align",
            case_insensitive = true,
            hide_possible_values = true,
            possible_values = &["map", "align"],
        )]
        strobealign_mode: String,
        /// Threads to use for `minimap2`.
        ///
        /// Specify the number of threads with which to run `minimap2`.
        #[structopt(short = "p", long, default_value = "4")]
        strobealign_threads: u32,
        /// Minimum query alignment length filter.
        #[structopt(short = "l", long, default_value = "0")]
        min_len: u64,
        /// Minimum query alignment coverage filter.
        #[structopt(short = "c", long, default_value = "0")]
        min_cov: f64,
        /// Minimum mapping quality filter.
        #[structopt(short = "q", long, default_value = "0")]
        min_mapq: u8,
        /// Working directory containing intermediary files.
        ///
        /// Path to a working directory which contains the alignment and intermediary output files
        /// from the programs called during scrubbing. By default is the working output directory
        /// is named with a timestamp in the format: `Scrubby_{YYYYMMDDTHHMMSS}`.
        #[structopt(short = "W", long, parse(from_os_str))]
        workdir: Option<PathBuf>,
        /// Output filepath for summary of depletion/extraction.
        ///
        /// This specified a JSON formatted output file that contains a summary of the
        /// depletion/extraction steps (number of reads, total/depleted/extracted/retained)
        #[structopt(short = "J", long, parse(from_os_str))]
        json: Option<PathBuf>,
        /// Keep the working directory and intermediate files.
        ///
        /// This flag specifies that we want to keep the working directory and all intermediate files;
        /// otherwise the working directory is deleted.
        #[structopt(short = "K", long)]
        keep: bool,
        /// u: uncompressed; b: Bzip2; g: Gzip; l: Lzma
        ///
        /// Default is to attempt to infer the output compression format automatically from the filename
        /// extension (gz|bz|bz2|lzma). This option is used to override that.
        #[structopt(
            short = "O",
            long,
            value_name = "u|b|g|l",
            parse(try_from_str = parse_compression_format),
            possible_values = &["u", "b", "g", "l"],
            case_insensitive=true,
            hide_possible_values = true
        )]
        output_format: Option<niffler::compression::Format>,
        /// Compression level to use.
        #[structopt(
            short = "L",
            long,
            parse(try_from_str = parse_level),
            default_value="6",
            value_name = "1-9"
        )]
        compression_level: niffler::Level,
    },
    /// Deplete or extract reads using outputs from Kraken2
    ScrubKraken {
        /// Input filepath(s) (fa, fq, gz, bz).
        ///
        /// For paired Illumina you may either pass this flag twice `-i r1.fq -i r2.fq` or give two
        /// files consecutively `-i r1.fq r2.fq`. Read identifiers for paired-end Illumina reads
        /// are assumed to be the same in forward and reverse read files (modern format) without trailing
        /// read orientations `/1` or `/2`.
        #[structopt(
            short = "i",
            long,
            parse(try_from_os_str = check_file_exists),
            multiple = true,
            required = true
        )]
        input: Vec<PathBuf>,
        /// Output filepath(s) with reads removed or extracted.
        ///
        /// For paired Illumina you may either pass this flag twice `-o r1.fq -o r2.fq` or give two
        /// files consecutively `-o r1.fq r2.fq`. NOTE: The order of the pairs is assumed to be the
        /// same as that given for --input.
        #[structopt(
            short = "o",
            long,
            parse(from_os_str),
            multiple = true,
            required = true
        )]
        output: Vec<PathBuf>,
        /// Extract reads instead of removing them.
        ///
        /// This flag reverses the depletion and makes the command an extraction process
        /// of reads that would otherwise be removed during depletion.
        #[structopt(short = "e", long)]
        extract: bool,
        /// Kraken2 classified reads output.
        ///
        #[structopt(short = "k", long,  parse(try_from_os_str = check_file_exists), multiple = false, required = true)]
        kraken_reads: PathBuf,
        /// Kraken2 taxonomic report output.
        ///
        #[structopt(short = "r", long,  parse(try_from_os_str = check_file_exists), multiple = false, required = true)]
        kraken_report: PathBuf,
        /// Taxa and sub-taxa (Domain and below) to include.
        ///
        /// You may specify multiple taxon names or taxonomic identifiers by passing this flag
        /// multiple times `-t Archaea -t 9606` or give taxa consecutively `-t Archaea 9606`.
        /// `Kraken2` reports are parsed and every taxonomic level below the provided taxon level will
        /// be included. Only taxa or sub-taxa that have reads directly assigned to them will be parsed.
        /// For example, when providing `Archaea` (Domain) all taxonomic levels below the `Domain` level are
        /// included until the next level of the same rank or higher is encountered in the report. This means
        /// that higher levels than `Domain` should be specified with `--kraken-taxa-direct`.
        #[structopt(short = "t", long, multiple = true, required = false)]
        kraken_taxa: Vec<String>,
        /// Taxa to include directly from reads classified.
        ///
        /// Additional taxon names or taxonomic identifiers can be specified with this argument,
        /// such as those above the `Domain` level. These are directly added to the list of taxa to include
        /// while parsing the report without considering sub-taxa. For example, to retain `Viruses` one can
        /// specify the domains `-t Archaea -t Bacteria -t Eukaryota` with `--kraken-taxa` and add
        /// `-d 'other sequences' -d 'cellular organsisms' -d root` with `--kraken-taxa-direct`.
        #[structopt(short = "d", long, multiple = true, required = false)]
        kraken_taxa_direct: Vec<String>,
<<<<<<< HEAD
        /// Database name for JSON summary, by default uses --kraken-reads filestem
        /// 
=======
        /// Database name for JSON summary, by default uses --kraken-reads filename
        ///
>>>>>>> 6619ae54
        /// This option provides an alternative name for the database in the JSON summary
        /// in cases where the input classification file is named e.g. {sample_id}.kraken
        /// which would not be particularly informativ in the summaries
        #[structopt(short = "n", long)]
        kraken_name: Option<String>,
        /// Working directory for intermediary files.
        ///
        /// Path to a working directory which contains the alignment and intermediary output files
        /// from the programs called during scrubbing. By default is the working output directory
        /// is named with a timestamp in the format: `Scrubby_{YYYYMMDDTHHMMSS}`.
        #[structopt(short = "W", long, parse(from_os_str))]
        workdir: Option<PathBuf>,
        /// Output filepath for summary of depletion/extraction.
        ///
        /// This specified a JSON formatted output file that contains a summary of the
        /// depletion/extraction steps (number of reads, total/depleted/extracted/retained)
        #[structopt(short = "J", long, parse(from_os_str))]
        json: Option<PathBuf>,
        /// u: uncompressed; b: Bzip2; g: Gzip; l: Lzma
        ///
        /// Default is to attempt to infer the output compression format automatically from the filename
        /// extension (gz|bz|bz2|lzma). This option is used to override that.
        #[structopt(
            short = "O",
            long,
            value_name = "u|b|g|l",
            parse(try_from_str = parse_compression_format),
            possible_values = &["u", "b", "g", "l"],
            case_insensitive=true,
            hide_possible_values = true
        )]
        output_format: Option<niffler::compression::Format>,
        /// Compression level to use.
        #[structopt(
            short = "L",
            long,
            parse(try_from_str = parse_level),
            default_value="6",
            value_name = "1-9"
        )]
        compression_level: niffler::Level,
    },
    /// Deplete or extract reads using alignments (PAF|SAM|BAM|CRAM)
    ScrubAlignment {
        /// Input filepath(s) (fa, fq, gz, bz).
        ///
        /// For paired Illumina you may either pass this flag twice `-i r1.fq -i r2.fq` or give two
        /// files consecutively `-i r1.fq r2.fq`. Read identifiers for paired-end Illumina reads
        /// are assumed to be the same in forward and reverse read files (modern format) without trailing
        /// read orientations `/1` or `/2`.
        #[structopt(
            short = "i",
            long,
            parse(try_from_os_str = check_file_exists),
            multiple = true,
            required = true
        )]
        input: Vec<PathBuf>,
        /// Output filepath(s) with reads removed or extracted.
        ///
        /// For paired Illumina you may either pass this flag twice `-o r1.fq -o r2.fq` or give two
        /// files consecutively `-o r1.fq r2.fq`. NOTE: The order of the pairs is assumed to be the
        /// same as that given for --input.
        #[structopt(
            short = "o",
            long,
            parse(from_os_str),
            multiple = true,
            required = true
        )]
        output: Vec<PathBuf>,
        /// Extract reads instead of removing them.
        ///
        /// This flag reverses the depletion and makes the command an extraction process
        /// of reads that would otherwise be removed during depletion.
        #[structopt(short = "e", long)]
        extract: bool,
        /// Alignment file (SAM/BAM/CRAM/PAF) or list of read identifiers (TXT)
        #[structopt(
            short = "a", long, parse(try_from_os_str = check_file_exists), required = true
        )]
        alignment: PathBuf,
        /// bam: SAM/BAM/CRAM alignment; paf: PAF alignment, txt: read identifiers
        ///
        /// Default is to attempt to infer the input alignment format automatically from the filename
        /// extension (.bam|.sam|.cram|.paf|.txt|). This option is used to override that.
        #[structopt(
            short = "A",
            long,
            value_name = "bam|paf|txt|kraken",
            possible_values = &["bam", "paf", "txt"],
            case_insensitive=true,
            hide_possible_values=true
        )]
        alignment_format: Option<String>,
<<<<<<< HEAD
        /// Alignment name for JSON summary, by default uses --alignment filestem
        /// 
=======
        /// Alignment name for JSON summary, by default uses --kraken-reads filename
        ///
>>>>>>> 6619ae54
        /// This option provides an alternative name for the alignment in the JSON summary
        /// in cases where the input alignment is named e.g. {sample_id}.paf which would
        /// not be particularly informativ in the summaries
        #[structopt(short = "n", long)]
        alignment_name: Option<String>,
        /// Minimum query alignment length filter.
        #[structopt(short = "l", long, default_value = "0")]
        min_len: u64,
        /// Minimum query alignment coverage filter.
        #[structopt(short = "c", long, default_value = "0")]
        min_cov: f64,
        /// Minimum mapping quality filter.
        #[structopt(short = "q", long, default_value = "0")]
        min_mapq: u8,
        #[structopt(short = "W", long, parse(from_os_str))]
        workdir: Option<PathBuf>,
        /// Output filepath for summary of depletion/extraction.
        ///
        /// This specified a JSON formatted output file that contains a summary of the
        /// depletion/extraction steps (number of reads, total/depleted/extracted/retained)
        #[structopt(short = "J", long, parse(from_os_str))]
        json: Option<PathBuf>,
        /// u: uncompressed; b: Bzip2; g: Gzip; l: Lzma
        ///
        /// Default is to attempt to infer the output compression format automatically from the filename
        /// extension (gz|bz|bz2|lzma). This option is used to override that.
        #[structopt(
            short = "O",
            long,
            value_name = "u|b|g|l",
            parse(try_from_str = parse_compression_format),
            possible_values = &["u", "b", "g", "l"],
            case_insensitive=true,
            hide_possible_values = true
        )]
        output_format: Option<niffler::compression::Format>,
        /// Compression level to use.
        #[structopt(
            short = "L",
            long,
            parse(try_from_str = parse_level),
            default_value="6",
            value_name = "1-9"
        )]
        compression_level: niffler::Level,
    },
}

impl Cli {
    /// Checks there is a valid and equal number of `--input` and `--output` arguments given.
    ///
    /// # Errors
    /// A [`CliError::BadInputOutputCombination`](#clierror) is returned for the following:
    /// - Either `--input` or `--output` are passed more than twice
    /// - An unequal number of `--input` and `--output` are passed
    pub fn validate_input_output_combination(&self) -> Result<(), CliError> {
        match &self.commands {
            Commands::ScrubReads { input, output, .. } => {
                let out_len = output.len();
                let in_len = input.len();
                if in_len > 2 {
                    let msg = String::from("Got more than 2 files for input.");
                    return Err(CliError::BadInputOutputCombination(msg));
                }
                if out_len > 2 {
                    let msg = String::from("Got more than 2 files for output.");
                    return Err(CliError::BadInputOutputCombination(msg));
                }
                if in_len != out_len {
                    let msg = format!("Got {} --input but {} --output", in_len, out_len);
                    return Err(CliError::BadInputOutputCombination(msg));
                }
            }
            Commands::ScrubKraken { .. } => {}
            Commands::ScrubAlignment { .. } => {}
        };
        Ok(())
    }
}

/// A utility function to validate whether an input files exist
fn check_file_exists(file: &OsStr) -> Result<PathBuf, OsString> {
    let path = PathBuf::from(file);
    let path_msg = format!("{:?} does not exist", path);
    if path.exists() {
        let abs_path = path.canonicalize().map_err(|_| OsString::from(path_msg))?;
        Ok(abs_path)
    } else {
        Err(OsString::from(path_msg))
    }
}

/// A utility function to validate compression format is in allowed values
fn parse_compression_format(s: &str) -> Result<niffler::compression::Format, CliError> {
    match s {
        "b" | "B" => Ok(niffler::Format::Bzip),
        "g" | "G" => Ok(niffler::Format::Gzip),
        "l" | "L" => Ok(niffler::Format::Lzma),
        "u" | "U" => Ok(niffler::Format::No),
        _ => Err(CliError::CompressionFormat(s.to_string())),
    }
}

/// A utility function to validate compression level is in allowed range
#[allow(clippy::redundant_clone)]
fn parse_level(s: &str) -> Result<niffler::Level, CliError> {
    let lvl = match s.parse::<u8>() {
        Ok(1) => niffler::Level::One,
        Ok(2) => niffler::Level::Two,
        Ok(3) => niffler::Level::Three,
        Ok(4) => niffler::Level::Four,
        Ok(5) => niffler::Level::Five,
        Ok(6) => niffler::Level::Six,
        Ok(7) => niffler::Level::Seven,
        Ok(8) => niffler::Level::Eight,
        Ok(9) => niffler::Level::Nine,
        _ => return Err(CliError::CompressionLevel(s.to_string())),
    };
    Ok(lvl)
}<|MERGE_RESOLUTION|>--- conflicted
+++ resolved
@@ -272,13 +272,8 @@
         /// `-d 'other sequences' -d 'cellular organsisms' -d root` with `--kraken-taxa-direct`.
         #[structopt(short = "d", long, multiple = true, required = false)]
         kraken_taxa_direct: Vec<String>,
-<<<<<<< HEAD
         /// Database name for JSON summary, by default uses --kraken-reads filestem
         /// 
-=======
-        /// Database name for JSON summary, by default uses --kraken-reads filename
-        ///
->>>>>>> 6619ae54
         /// This option provides an alternative name for the database in the JSON summary
         /// in cases where the input classification file is named e.g. {sample_id}.kraken
         /// which would not be particularly informativ in the summaries
@@ -374,13 +369,8 @@
             hide_possible_values=true
         )]
         alignment_format: Option<String>,
-<<<<<<< HEAD
         /// Alignment name for JSON summary, by default uses --alignment filestem
         /// 
-=======
-        /// Alignment name for JSON summary, by default uses --kraken-reads filename
-        ///
->>>>>>> 6619ae54
         /// This option provides an alternative name for the alignment in the JSON summary
         /// in cases where the input alignment is named e.g. {sample_id}.paf which would
         /// not be particularly informativ in the summaries
